import { DelegateMixin, SlotMixin } from '@lion/core';
import { LionLitElement } from '@lion/core/src/LionLitElement.js';
import { ElementMixin } from '@lion/core/src/ElementMixin.js';
import { CssClassMixin } from '@lion/core/src/CssClassMixin.js';
import { EventMixin } from '@lion/core/src/EventMixin.js';
import { ValidateMixin } from '@lion/validate';

import { FormControlMixin } from './FormControlMixin.js';
import { InteractionStateMixin } from './InteractionStateMixin.js'; // applies FocusMixin
import { FormatMixin } from './FormatMixin.js';

/**
 * LionField: wraps components input, textarea and select and potentially others
 * (checkbox group, radio group)
 * Also it would follow a nice hierarchy: lion-form -> lion-fieldset -> lion-field
 *
 * <lion-field name="myName">
 *   <label slot="label">My Input</label>
 *   <input type="text" slot="input">
 * </lion-field>
 *
 * Note: We do not support placeholders, because we have a helper text and
 * placeholders confuse the user with accessibility needs.
 *
 * @customElement
 */

// TODO: Consider exporting as FieldMixin
// eslint-disable-next-line max-len, no-unused-vars
export class LionField extends FormControlMixin(
  ValidateMixin(
    InteractionStateMixin(
      FormatMixin(
        EventMixin(CssClassMixin(ElementMixin(DelegateMixin(SlotMixin(LionLitElement))))),
      ),
    ),
  ),
) {
  get delegations() {
    return {
      ...super.delegations,
      target: () => this.inputElement,
      properties: [
        ...super.delegations.properties,
        'name',
        'type',
        'selectionStart',
        'selectionEnd',
<<<<<<< HEAD
      ], // eslint-disable-line max-len
      attributes: [...super.delegations.attributes, 'name', 'type'],
=======
      ],
      attributes: [...super.delegations.attributes, 'name', 'type', 'disabled'],
>>>>>>> 813a7906
    };
  }

  get events() {
    return {
      ...super.events,
      _onChange: [() => this.inputElement, 'change'],
    };
  }

  static get properties() {
    return {
      ...super.properties,
      submitted: {
        // make sure validation can be triggered based on observer
        type: Boolean,
      },
      disabled: {
        type: Boolean,
        reflect: true,
      },
    };
  }

  updated(changedProperties) {
    super.updated(changedProperties);
    if (changedProperties.has('disabled')) {
      if (this.disabled) {
        this.inputElement.setAttribute('disabled', this.disabled);
      } else {
        this.inputElement.removeAttribute('disabled');
      }
      this._setDisabledClass();
    }
  }

  // We don't delegate, because we want to 'preprocess' via _setValueAndPreserveCaret
  set value(value) {
    // if not yet connected to dom can't change the value
    if (this.inputElement) {
      this._setValueAndPreserveCaret(value);
    }
    this._onValueChanged({ value });
  }

  get value() {
    return (this.inputElement && this.inputElement.value) || '';
  }

  _setDisabledClass() {
    this.classList[this.disabled ? 'add' : 'remove']('state-disabled');
  }

  resetInteractionState() {
    if (super.resetInteractionState) super.resetInteractionState();
    // TODO: add submitted prop to InteractionStateMixin ?
    this.submitted = false;
  }

  /* * * * * * * *
    Lifecycle  */
  connectedCallback() {
    super.connectedCallback();
    this._delegateInitialValueAttr(); // TODO: find a better way to do this
    this._setDisabledClass();
    this.classList.add('form-field');
  }

  disconnectedCallback() {
    super.disconnectedCallback();
    if (this.__parentFormGroup) {
      const event = new CustomEvent('form-element-unregister', {
        detail: { element: this },
        bubbles: true,
      });
      this.__parentFormGroup.dispatchEvent(event);
    }
  }

  /**
   * This is not done via 'get delegations', because this.inputElement.setAttribute('value')
   * does not trigger a value change
   */
  _delegateInitialValueAttr() {
    const valueAttr = this.getAttribute('value');
    if (valueAttr !== null) {
      this.value = valueAttr;
    }
  }

  /* * * * * * * * * * * * * * * * * * * * * * * * * * * * * * * * * * * * * * * *
    Public Methods (also notice delegated methods that are available on host)  */

  clear() {
    // Let validationMixin and interactionStateMixin clear their invalid and dirty/touched states
    // respectively
    if (super.clear) super.clear();
    this.value = ''; // can't set null here, because IE11 treats it as a string
  }

  /* * * * * * * * * *
    Event Handlers */

  _onChange() {
    if (super._onChange) super._onChange();
    this.dispatchEvent(
      new CustomEvent('user-input-changed', {
        bubbles: true,
      }),
    );
    this.modelValue = this.parser(this.value);
  }

  /* * * * * * * * * * * *
    Observer Handlers  */
  _onValueChanged({ value }) {
    if (super._onValueChanged) super._onValueChanged();
    // For styling purposes, make it known the input field is not empty
    this.classList[value ? 'add' : 'remove']('state-filled');
  }

  /**
   * Copied from Polymer team. TODO: add license
   * Restores the cursor to its original position after updating the value.
   * @param {string} newValue The value that should be saved.
   */
  _setValueAndPreserveCaret(newValue) {
    // Only preserve caret if focused (changing selectionStart will move focus in Safari)
    if (this.focused) {
      // Not all elements might have selection, and even if they have the
      // right properties, accessing them might throw an exception (like for
      // <input type=number>)
      try {
        const start = this.inputElement.selectionStart;
        this.inputElement.value = newValue;
        // The cursor automatically jumps to the end after re-setting the value,
        // so restore it to its original position.
        this.inputElement.selectionStart = start;
        this.inputElement.selectionEnd = start;
      } catch (error) {
        // Just set the value and give up on the caret.
        this.inputElement.value = newValue;
      }
    } else {
      this.inputElement.value = newValue;
    }
  }

  // eslint-disable-next-line class-methods-use-this
  __isRequired(modelValue) {
    return {
      required:
        (typeof modelValue === 'string' && modelValue !== '') ||
        (typeof modelValue !== 'string' && typeof modelValue !== 'undefined'), // TODO: && modelValue !== null ?
    };
  }
}<|MERGE_RESOLUTION|>--- conflicted
+++ resolved
@@ -46,13 +46,8 @@
         'type',
         'selectionStart',
         'selectionEnd',
-<<<<<<< HEAD
       ], // eslint-disable-line max-len
       attributes: [...super.delegations.attributes, 'name', 'type'],
-=======
-      ],
-      attributes: [...super.delegations.attributes, 'name', 'type', 'disabled'],
->>>>>>> 813a7906
     };
   }
 
