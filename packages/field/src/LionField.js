import { DelegateMixin, SlotMixin } from '@lion/core';
import { LionLitElement } from '@lion/core/src/LionLitElement.js';
import { ElementMixin } from '@lion/core/src/ElementMixin.js';
<<<<<<< HEAD
import { EventMixin } from '@lion/core/src/EventMixin.js';
=======
import { CssClassMixin } from '@lion/core/src/CssClassMixin.js';
>>>>>>> d34629e8
import { ObserverMixin } from '@lion/core/src/ObserverMixin.js';
import { ValidateMixin } from '@lion/validate';

import { FormControlMixin } from './FormControlMixin.js';
import { InteractionStateMixin } from './InteractionStateMixin.js'; // applies FocusMixin
import { FormatMixin } from './FormatMixin.js';

/**
 * LionField: wraps components input, textarea and select and potentially others
 * (checkbox group, radio group)
 * Also it would follow a nice hierarchy: lion-form -> lion-fieldset -> lion-field
 *
 * <lion-field name="myName">
 *   <label slot="label">My Input</label>
 *   <input type="text" slot="input">
 * </lion-field>
 *
 * Note: We do not support placeholders, because we have a helper text and
 * placeholders confuse the user with accessibility needs.
 *
 * @customElement
 */

// TODO: Consider exporting as FieldMixin
// eslint-disable-next-line max-len, no-unused-vars
export class LionField extends FormControlMixin(
  ValidateMixin(
    InteractionStateMixin(
      FormatMixin(
<<<<<<< HEAD
        EventMixin(ElementMixin(DelegateMixin(SlotMixin(ObserverMixin(LionLitElement))))),
=======
        CssClassMixin(ElementMixin(DelegateMixin(SlotMixin(ObserverMixin(LionLitElement))))),
>>>>>>> d34629e8
      ),
    ),
  ),
) {
  get delegations() {
    return {
      ...super.delegations,
      target: () => this.inputElement,
      properties: [
        ...super.delegations.properties,
        'name',
        'type',
        'disabled',
        'selectionStart',
        'selectionEnd',
      ],
      attributes: [...super.delegations.attributes, 'name', 'type', 'disabled'],
    };
  }

  static get properties() {
    return {
      ...super.properties,
      submitted: {
        // make sure validation can be triggered based on observer
        type: Boolean,
      },
    };
  }

  static get asyncObservers() {
    return {
      ...super.asyncObservers,
      _setDisabledClass: ['disabled'],
    };
  }

  // We don't delegate, because we want to 'preprocess' via _setValueAndPreserveCaret
  set value(value) {
    // if not yet connected to dom can't change the value
    if (this.inputElement) {
      this._setValueAndPreserveCaret(value);
    }
    this._onValueChanged({ value });
  }

  get value() {
    return (this.inputElement && this.inputElement.value) || '';
  }

  _setDisabledClass() {
    this.classList[this.disabled ? 'add' : 'remove']('state-disabled');
  }

  resetInteractionState() {
    if (super.resetInteractionState) super.resetInteractionState();
    // TODO: add submitted prop to InteractionStateMixin ?
    this.submitted = false;
  }

  /* * * * * * * *
    Lifecycle  */
  connectedCallback() {
    super.connectedCallback();
    this._onChange = this._onChange.bind(this);
    this.inputElement.addEventListener('change', this._onChange);
    this._delegateInitialValueAttr(); // TODO: find a better way to do this
    this._setDisabledClass();
    this.classList.add('form-field');
  }

  disconnectedCallback() {
    super.disconnectedCallback();
    if (this.__parentFormGroup) {
      const event = new CustomEvent('form-element-unregister', {
        detail: { element: this },
        bubbles: true,
      });
      this.__parentFormGroup.dispatchEvent(event);
    }
    this.inputElement.removeEventListener('change', this._onChange);
  }

  /**
   * This is not done via 'get delegations', because this.inputElement.setAttribute('value')
   * does not trigger a value change
   */
  _delegateInitialValueAttr() {
    const valueAttr = this.getAttribute('value');
    if (valueAttr !== null) {
      this.value = valueAttr;
    }
  }

  /* * * * * * * * * * * * * * * * * * * * * * * * * * * * * * * * * * * * * * * *
    Public Methods (also notice delegated methods that are available on host)  */

  clear() {
    // Let validationMixin and interactionStateMixin clear their invalid and dirty/touched states
    // respectively
    if (super.clear) super.clear();
    this.value = ''; // can't set null here, because IE11 treats it as a string
  }

  /* * * * * * * * * *
    Event Handlers */

  _onChange() {
    if (super._onChange) super._onChange();
    this.dispatchEvent(
      new CustomEvent('user-input-changed', {
        bubbles: true,
      }),
    );
    this.modelValue = this.parser(this.value);
  }

  /* * * * * * * * * * * *
    Observer Handlers  */
  _onValueChanged({ value }) {
    if (super._onValueChanged) super._onValueChanged();
    // For styling purposes, make it known the input field is not empty
    this.classList[value ? 'add' : 'remove']('state-filled');
  }

  /**
   * Copied from Polymer team. TODO: add license
   * Restores the cursor to its original position after updating the value.
   * @param {string} newValue The value that should be saved.
   */
  _setValueAndPreserveCaret(newValue) {
    // Only preserve caret if focused (changing selectionStart will move focus in Safari)
    if (this.focused) {
      // Not all elements might have selection, and even if they have the
      // right properties, accessing them might throw an exception (like for
      // <input type=number>)
      try {
        const start = this.inputElement.selectionStart;
        this.inputElement.value = newValue;
        // The cursor automatically jumps to the end after re-setting the value,
        // so restore it to its original position.
        this.inputElement.selectionStart = start;
        this.inputElement.selectionEnd = start;
      } catch (error) {
        // Just set the value and give up on the caret.
        this.inputElement.value = newValue;
      }
    } else {
      this.inputElement.value = newValue;
    }
  }

  // eslint-disable-next-line class-methods-use-this
  __isRequired(modelValue) {
    return {
      required:
        (typeof modelValue === 'string' && modelValue !== '') ||
        (typeof modelValue !== 'string' && typeof modelValue !== 'undefined'), // TODO: && modelValue !== null ?
    };
  }
}<|MERGE_RESOLUTION|>--- conflicted
+++ resolved
@@ -1,11 +1,6 @@
 import { DelegateMixin, SlotMixin } from '@lion/core';
 import { LionLitElement } from '@lion/core/src/LionLitElement.js';
 import { ElementMixin } from '@lion/core/src/ElementMixin.js';
-<<<<<<< HEAD
-import { EventMixin } from '@lion/core/src/EventMixin.js';
-=======
-import { CssClassMixin } from '@lion/core/src/CssClassMixin.js';
->>>>>>> d34629e8
 import { ObserverMixin } from '@lion/core/src/ObserverMixin.js';
 import { ValidateMixin } from '@lion/validate';
 
@@ -34,13 +29,7 @@
 export class LionField extends FormControlMixin(
   ValidateMixin(
     InteractionStateMixin(
-      FormatMixin(
-<<<<<<< HEAD
-        EventMixin(ElementMixin(DelegateMixin(SlotMixin(ObserverMixin(LionLitElement))))),
-=======
-        CssClassMixin(ElementMixin(DelegateMixin(SlotMixin(ObserverMixin(LionLitElement))))),
->>>>>>> d34629e8
-      ),
+      FormatMixin(ElementMixin(DelegateMixin(SlotMixin(ObserverMixin(LionLitElement))))),
     ),
   ),
 ) {
